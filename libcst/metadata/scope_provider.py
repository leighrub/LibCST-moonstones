# Copyright (c) Facebook, Inc. and its affiliates.
#
# This source code is licensed under the MIT license found in the
# LICENSE file in the root directory of this source tree.

# pyre-strict

import abc
import builtins
from collections import defaultdict
from contextlib import contextmanager
from dataclasses import dataclass
from enum import Enum, auto
from typing import (
    Collection,
    Dict,
    Iterator,
    List,
    Mapping,
    MutableMapping,
    Optional,
    Set,
    Type,
    Union,
)

import libcst as cst
from libcst._add_slots import add_slots
from libcst._metadata_dependent import MetadataDependent
from libcst.helpers import get_full_name_for_node
from libcst.metadata.base_provider import BatchableMetadataProvider
from libcst.metadata.expression_context_provider import (
    ExpressionContext,
    ExpressionContextProvider,
)


@add_slots
@dataclass(frozen=False)
class Access:
    """
    An Access records an access of an assignment.

    .. note::
       This scope analysis only analyzes access via a :class:`~libcst.Name` or  a :class:`~libcst.Name`
       node embedded in other node like :class:`~libcst.Call` or :class:`~libcst.Attribute`.
       It doesn't support type annontation using :class:`~libcst.SimpleString` literal for forward
       references. E.g. in this example, the ``"Tree"`` isn't parsed as as an access::

           class Tree:
               def __new__(cls) -> "Tree":
                   ...
    """

    #: The name node of the access. A name is an access when the expression context is
    #: :attr:`ExpressionContext.LOAD`.
    node: cst.Name

    #: The scope of the access. Note that a access could be in a child scope of its assignment.
    scope: "Scope"

    __assignments: Set["BaseAssignment"]

    def __init__(self, node: cst.Name, scope: "Scope") -> None:
        self.node = node
        self.scope = scope
        self.__assignments = set()

    def __hash__(self) -> int:
        return id(self)

    @property
    def referents(self) -> Collection["BaseAssignment"]:
        """Return all assignments of the access."""
        return self.__assignments

    def record_assignment(self, assignment: "BaseAssignment") -> None:
        self.__assignments.add(assignment)

    def record_assignments(self, assignments: Set["BaseAssignment"]) -> None:
        self.__assignments |= assignments


class BaseAssignment(abc.ABC):
    """Abstract base class of :class:`Assignment` and :class:`BuitinAssignment`."""

    #: The name of assignment.
    name: str

    #: The scope associates to assignment.
    scope: "Scope"
    __accesses: Set[Access]

    def __init__(self, name: str, scope: "Scope") -> None:
        self.name = name
        self.scope = scope
        self.__accesses = set()

    def record_access(self, access: Access) -> None:
        self.__accesses.add(access)

    def record_accesses(self, accesses: Set[Access]) -> None:
        self.__accesses |= accesses

    @property
    def references(self) -> Collection[Access]:
        """Return all accesses of the assignment."""
        # we don't want to publicly expose the mutable version of this
        return self.__accesses

    def __hash__(self) -> int:
        return id(self)


class Assignment(BaseAssignment):
    """An assignment records the name, CSTNode and its accesses."""

    #: The node of assignment, it could be a :class:`~libcst.Import`, :class:`~libcst.ImportFrom`,
    #: :class:`~libcst.Name`, :class:`~libcst.FunctionDef`, or :class:`~libcst.ClassDef`.
    node: cst.CSTNode

    def __init__(self, name: str, scope: "Scope", node: cst.CSTNode) -> None:
        self.node = node
        super().__init__(name, scope)


# even though we don't override the constructor.
class BuiltinAssignment(BaseAssignment):
    """
    A BuiltinAssignment represents an value provide by Python as a builtin, including
    `functions <https://docs.python.org/3/library/functions.html>`_,
    `constants <https://docs.python.org/3/library/constants.html>`_, and
    `types <https://docs.python.org/3/library/stdtypes.html>`_.
    """

    pass


class Assignments:
    """A container to provide all assignments in a scope."""

    def __init__(self, assignments: Mapping[str, Collection[BaseAssignment]]) -> None:
        self._assignments = assignments

    def __iter__(self) -> Iterator[BaseAssignment]:
        """Iterate through all assignments by ``for i in scope.assignments``."""
        for assignments in self._assignments.values():
            for assignment in assignments:
                yield assignment

    def __getitem__(self, node: Union[str, cst.CSTNode]) -> Collection[BaseAssignment]:
        """Get assignments given a name str or :class:`~libcst.CSTNode` by ``scope.assignments[node]``"""
        name = _NameUtil.get_name_for(node)
        return set(self._assignments[name]) if name in self._assignments else set()

    def __contains__(self, node: Union[str, cst.CSTNode]) -> bool:
        """Check if a name str or :class:`~libcst.CSTNode` has any assignment by ``node in scope.assignments``"""
        return len(self[node]) > 0


class Accesses:
    """A container to provide all accesses in a scope."""

    def __init__(self, accesses: Mapping[str, Collection[Access]]) -> None:
        self._accesses = accesses

    def __iter__(self) -> Iterator[Access]:
        """Iterate through all accesses by ``for i in scope.accesses``."""
        for accesses in self._accesses.values():
            for access in accesses:
                yield access

    def __getitem__(self, node: Union[str, cst.CSTNode]) -> Collection[Access]:
        """Get accesses given a name str or :class:`~libcst.CSTNode` by ``scope.accesses[node]``"""
        name = _NameUtil.get_name_for(node)
        return self._accesses[name] if name in self._accesses else set()

    def __contains__(self, node: Union[str, cst.CSTNode]) -> bool:
        """Check if a name str or :class:`~libcst.CSTNode` has any access by ``node in scope.accesses``"""
        return len(self[node]) > 0


class QualifiedNameSource(Enum):
    IMPORT = auto()
    BUILTIN = auto()
    LOCAL = auto()


@add_slots
@dataclass(frozen=True)
class QualifiedName:
    #: Qualified name, e.g. ``a.b.c`` or ``fn.<locals>.var``.
    name: str

    #: Source of the name, either :attr:`QualifiedNameSource.IMPORT`, :attr:`QualifiedNameSource.BUILTIN`
    #: or :attr:`QualifiedNameSource.LOCAL`.
    source: QualifiedNameSource


class _NameUtil:
    @staticmethod
    def get_name_for(node: Union[str, cst.CSTNode]) -> Optional[str]:
        """A helper function to retrieve simple name str from a CSTNode or str"""
        if isinstance(node, cst.Name):
            return node.value
        elif isinstance(node, str):
            return node
        elif isinstance(node, cst.Call):
            return _NameUtil.get_name_for(node.func)
        elif isinstance(node, cst.Subscript):
            return _NameUtil.get_name_for(node.value)
        elif isinstance(node, (cst.FunctionDef, cst.ClassDef)):
            return _NameUtil.get_name_for(node.name)
        return None

    @staticmethod
    def find_qualified_name_for_import_alike(
        assignment_node: Union[cst.Import, cst.ImportFrom], full_name: str
    ) -> Set[QualifiedName]:
        module = ""
        results = set()
        if isinstance(assignment_node, cst.ImportFrom):
            module_attr = assignment_node.module
            if module_attr:
                # TODO: for relative import, keep the relative Dot in the qualified name
                module = get_full_name_for_node(module_attr)
        import_names = assignment_node.names
        if not isinstance(import_names, cst.ImportStar):
            for name in import_names:
                real_name = get_full_name_for_node(name.name)
                as_name = real_name
                if name and name.asname:
                    name_asname = name.asname
                    if name_asname:
                        as_name = cst.ensure_type(name_asname.name, cst.Name).value
                if as_name and full_name.startswith(as_name):
                    if module:
                        real_name = f"{module}.{real_name}"
                    if real_name:
                        remaining_name = full_name.split(as_name)[1].lstrip(".")
                        results.add(
                            QualifiedName(
                                f"{real_name}.{remaining_name}"
                                if remaining_name
                                else real_name,
                                QualifiedNameSource.IMPORT,
                            )
                        )
        return results

    @staticmethod
    def find_qualified_name_for_non_import(
        assignment: Assignment, remaining_name: str
    ) -> Set[QualifiedName]:
        scope = assignment.scope
        name_prefixes = []
        while scope:
            if isinstance(scope, ClassScope):
                name_prefixes.append(scope.name)
            elif isinstance(scope, FunctionScope):
                name_prefixes.append(f"{scope.name}.<locals>")
            elif isinstance(scope, GlobalScope):
                break
            elif isinstance(scope, ComprehensionScope):
                name_prefixes.append("<comprehension>")
            else:
                raise Exception(f"Unexpected Scope: {scope}")
            scope = scope.parent

        parts = [*reversed(name_prefixes)]
        if remaining_name:
            parts.append(remaining_name)
        return {QualifiedName(".".join(parts), QualifiedNameSource.LOCAL)}


class Scope(abc.ABC):
    """
    Base class of all scope classes. Scope object stores assignments from imports,
    variable assignments, function definition or class definition.
    A scope has a parent scope which represents the inheritance relationship. That means
    an assignment in parent scope is viewable to the child scope and the child scope may
    overwrites the assignment by using the same name.

    Use ``name in scope`` to check whether a name is viewable in the scope.
    Use ``scope[name]`` to retrieve all viewable assignments in the scope.

    .. note::
       This scope analysis module only analyzes local variable names and it doesn't handle
       attribute names; for example, given ``a.b.c = 1``, local variable name ``a`` is recorded
       as an assignment instead of ``c`` or ``a.b.c``. To analyze the assignment/access of
       arbitrary object attributes, we leave the job to type inference metadata provider
       coming in the future.
    """

    #: Parent scope. Note the parent scope of a GlobalScope is itself.
    parent: "Scope"

    #: Refers to the GlobalScope.
    globals: "GlobalScope"
    _assignments: MutableMapping[str, Set[BaseAssignment]]
    _accesses: MutableMapping[str, Set[Access]]

    def __init__(self, parent: "Scope") -> None:
        super().__init__()
        self.parent = parent
        self.globals = parent.globals
        self._assignments = defaultdict(set)
        self._accesses = defaultdict(set)

    def record_assignment(self, name: str, node: cst.CSTNode) -> None:
        self._assignments[name].add(Assignment(name=name, scope=self, node=node))

    def record_access(self, name: str, access: Access) -> None:
        self._accesses[name].add(access)

    def _getitem_from_self_or_parent(self, name: str) -> Set[BaseAssignment]:
        """Overridden by ClassScope to hide it's assignments from child scopes."""
        return self[name]

    def _record_assignment_as_parent(self, name: str, node: cst.CSTNode) -> None:
        """Overridden by ClassScope to forward 'nonlocal' assignments from child scopes."""
        self.record_assignment(name, node)

    def __contains__(self, name: str) -> bool:
        """ Check if the name str exist in current scope by ``name in scope``. """
        return len(self[name]) > 0

    @abc.abstractmethod
    def __getitem__(self, name: str) -> Set[BaseAssignment]:
        """
        Get assignments given a name str by ``scope[name]``.

        .. note::
           *Why does it return a list of assignments given a name instead of just one assignment?*

           Many programming languages differentiate variable declaration and assignment.
           Further, those programming languages often disallow duplicate declarations within
           the same scope, and will often hoist the declaration (without its assignment) to
           the top of the scope. These design decisions make static analysis much easier,
           because it's possible to match a name against its single declaration for a given scope.

           As an example, the following code would be valid in JavaScript::

               function fn() {
                 console.log(value);  // value is defined here, because the declaration is hoisted, but is currently 'undefined'.
                 var value = 5;  // A function-scoped declaration.
               }
               fn();  // prints 'undefined'.

           In contrast, Python's declaration and assignment are identical and are not hoisted::

               if conditional_value:
                   value = 5
               elif other_conditional_value:
                   value = 10
               print(value)  # possibly valid, depending on conditional execution

           This code may throw a ``NameError`` if both conditional values are falsy.
           It also means that depending on the codepath taken, the original declaration
           could come from either ``value = ...`` assignment node.
           As a result, instead of returning a single declaration,
           we're forced to return a collection of all of the assignments we think could have
           defined a given name by the time a piece of code is executed.
           For the above example, value would resolve to a set of both assignments.
        """
        ...

    def __hash__(self) -> int:
        return id(self)

    @abc.abstractmethod
    def record_global_overwrite(self, name: str) -> None:
        ...

    @abc.abstractmethod
    def record_nonlocal_overwrite(self, name: str) -> None:
        ...

    def get_qualified_names_for(
        self, node: Union[str, cst.CSTNode]
    ) -> Collection[QualifiedName]:
        """ Get all :class:`~libcst.metadata.QualifiedName` in current scope given a
        :class:`~libcst.CSTNode`.
        The source of a qualified name can be either :attr:`QualifiedNameSource.IMPORT`,
        :attr:`QualifiedNameSource.BUILTIN` or :attr:`QualifiedNameSource.LOCAL`.
        Given the following example, ``c`` has qualified name ``a.b.c`` with source ``IMPORT``,
        ``f`` has qualified name ``Cls.f`` with source ``LOCAL``, ``a`` has qualified name
        ``Cls.f.<locals>.a``, ``i`` has qualified name ``Cls.f.<locals>.<comprehension>.i``,
        and the builtin ``int`` has qualified name ``builtins.int`` with source ``BUILTIN``::

            from a.b import c
            class Cls:
                def f(self) -> "c":
                    c()
                    a = int("1")
                    [i for i in c()]

        We extends `PEP-3155 <https://www.python.org/dev/peps/pep-3155/>`_
        (defines ``__qualname__`` for class and function only; function namespace is followed
        by a ``<locals>``) to provide qualified name for all :class:`~libcst.CSTNode`
        recorded by :class:`~libcst.metadata.Assignment` and :class:`~libcst.metadata.Access`.
        The namespace of a comprehension (:class:`~libcst.ListComp`, :class:`~libcst.SetComp`,
        :class:`~libcst.DictComp`) is represented with ``<comprehension>``.

        An imported name may be used for type annotation with :class:`~libcst.SimpleString` and
        currently resolving the qualified given :class:`~libcst.SimpleString` is not supported
        considering it could be a complex type annotation in the string which is hard to
        resolve, e.g. ``List[Union[int, str]]``.
        """
        results = set()
        full_name = get_full_name_for_node(node)
        if full_name is None:
            return results
        parts = full_name.split(".")
        for assignment in self[parts[0]]:
            if isinstance(assignment, Assignment):
                assignment_node = assignment.node
                if isinstance(assignment_node, (cst.Import, cst.ImportFrom)):
                    results |= _NameUtil.find_qualified_name_for_import_alike(
                        assignment_node, full_name
                    )
                else:
                    results |= _NameUtil.find_qualified_name_for_non_import(
                        assignment, full_name
                    )
            elif isinstance(assignment, BuiltinAssignment):
                results.add(
                    QualifiedName(
                        f"builtins.{assignment.name}", QualifiedNameSource.BUILTIN
                    )
                )
        return results

    @property
    def assignments(self) -> Assignments:
        """Return an :class:`~libcst.metadata.Assignments` contains all assignmens in current scope."""
        return Assignments(self._assignments)

    @property
    def accesses(self) -> Accesses:
        """Return an :class:`~libcst.metadata.Accesses` contains all accesses in current scope."""
        return Accesses(self._accesses)


class GlobalScope(Scope):
    """
    A GlobalScope is the scope of module. All module level assignments are recorded in GlobalScope.
    """

    def __init__(self) -> None:
        self.globals: Scope = self  # must be defined before Scope.__init__ is called
        super().__init__(parent=self)

    def __getitem__(self, name: str) -> Set[BaseAssignment]:
        if hasattr(builtins, name):
            if not any(
                isinstance(i, BuiltinAssignment) for i in self._assignments[name]
            ):
                self._assignments[name].add(BuiltinAssignment(name, self))
        return self._assignments[name]

    def record_global_overwrite(self, name: str) -> None:
        pass

    def record_nonlocal_overwrite(self, name: str) -> None:
        raise NotImplementedError("nonlocal declaration not allowed at module level")


class LocalScope(Scope, abc.ABC):
    _scope_overwrites: Dict[str, Scope]

    #: Name of function. Used as qualified name.
    name: Optional[str]

    #: The :class:`~libcst.CSTNode` node defines the current scope.
    node: cst.CSTNode

    def __init__(
        self, parent: Scope, node: cst.CSTNode, name: Optional[str] = None
    ) -> None:
        super().__init__(parent)
        self.name = name
        self.node = node
        self._scope_overwrites = {}

    def record_global_overwrite(self, name: str) -> None:
        self._scope_overwrites[name] = self.globals

    def record_nonlocal_overwrite(self, name: str) -> None:
        self._scope_overwrites[name] = self.parent

    def record_assignment(self, name: str, node: cst.CSTNode) -> None:
        if name in self._scope_overwrites:
            self._scope_overwrites[name]._record_assignment_as_parent(name, node)
        else:
            super().record_assignment(name, node)

    def __getitem__(self, name: str) -> Set[BaseAssignment]:
        if name in self._scope_overwrites:
            return self._scope_overwrites[name]._getitem_from_self_or_parent(name)
        if name in self._assignments:
            return self._assignments[name]
        else:
            return self.parent._getitem_from_self_or_parent(name)


# even though we don't override the constructor.
class FunctionScope(LocalScope):
    """
    When a function is defined, it creates a FunctionScope.
    """

    pass


# even though we don't override the constructor.
class ClassScope(LocalScope):
    """
    When a class is defined, it creates a ClassScope.
    """

    def _record_assignment_as_parent(self, name: str, node: cst.CSTNode) -> None:
        """
        Forward the assignment to parent.

            def outer_fn():
                v = ...  # outer_fn's declaration
                class InnerCls:
                    v = ...  # shadows outer_fn's declaration
                    def inner_fn():
                        nonlocal v
                        v = ...  # this should actually refer to outer_fn's declaration
                                 # and not to InnerCls's, because InnerCls's scope is
                                 # hidden from its children.

        """
        self.parent._record_assignment_as_parent(name, node)

    def _getitem_from_self_or_parent(self, name: str) -> Set[BaseAssignment]:
        """
        Class variables are only accessible using ClassName.attribute, cls.attribute, or
        self.attribute in child scopes. They cannot be accessed with their bare names.
        """
        return self.parent._getitem_from_self_or_parent(name)


# even though we don't override the constructor.
class ComprehensionScope(LocalScope):
    """
    Comprehensions and generator expressions create their own scope. For example, in

        [i for i in range(10)]

    The variable ``i`` is only viewable within the ComprehensionScope.
    """

    # TODO: Assignment expressions (Python 3.8) will complicate ComprehensionScopes,
    # and will require us to handle such assignments as non-local.
    # https://www.python.org/dev/peps/pep-0572/#scope-of-the-target
    pass


class ScopeVisitor(cst.CSTVisitor):
    # since it's probably not useful. That can makes this visitor cleaner.
    def __init__(self, provider: "ScopeProvider") -> None:
        self.provider: ScopeProvider = provider
        self.scope: Scope = GlobalScope()
        self.__deferred_accesses: List[Access] = []

    @contextmanager
    def _new_scope(
        self, kind: Type[LocalScope], node: cst.CSTNode, name: Optional[str] = None
    ) -> Iterator[None]:
        parent_scope = self.scope
        self.scope = kind(parent_scope, node, name)
        try:
            yield
        finally:
            self.scope = parent_scope

    @contextmanager
    def _switch_scope(self, scope: Scope) -> Iterator[None]:
        current_scope = self.scope
        self.scope = scope
        try:
            yield
        finally:
            self.scope = current_scope

    def _visit_import_alike(self, node: Union[cst.Import, cst.ImportFrom]) -> bool:
        names = node.names
        if not isinstance(names, cst.ImportStar):
            # make sure node.names is Sequence[ImportAlias]
            for name in names:
                asname = name.asname
                if asname is not None:
                    name_value = cst.ensure_type(asname.name, cst.Name).value
                else:
                    name_node = name.name
                    while isinstance(name_node, cst.Attribute):
                        # the value of Attribute in import alike can only be either Name or Attribute
                        name_node = name_node.value
                    if isinstance(name_node, cst.Name):
                        name_value = name_node.value
                    else:
                        raise Exception(
                            f"Unexpected ImportAlias name value: {name_node}"
                        )

                self.scope.record_assignment(name_value, node)
        return False

    def visit_Import(self, node: cst.Import) -> Optional[bool]:
        return self._visit_import_alike(node)

    def visit_ImportFrom(self, node: cst.ImportFrom) -> Optional[bool]:
        return self._visit_import_alike(node)

    def visit_Attribute(self, node: cst.Attribute) -> Optional[bool]:
        node.value.visit(self)  # explicitly not visiting attr
        return False

    def visit_Name(self, node: cst.Name) -> Optional[bool]:
        # not all Name have ExpressionContext
        context = self.provider.get_metadata(ExpressionContextProvider, node, None)
        if context == ExpressionContext.STORE:
            self.scope.record_assignment(node.value, node)
        elif context in (ExpressionContext.LOAD, ExpressionContext.DEL):
            access = Access(node, self.scope)
            self.__deferred_accesses.append(access)
            self.scope.record_access(node.value, access)

    def visit_FunctionDef(self, node: cst.FunctionDef) -> Optional[bool]:
        self.scope.record_assignment(node.name.value, node)
        self.provider.set_metadata(node.name, self.scope)

        with self._new_scope(FunctionScope, node, get_full_name_for_node(node.name)):
            node.params.visit(self)
            node.body.visit(self)

        for decorator in node.decorators:
            decorator.visit(self)
        returns = node.returns
        if returns:
            returns.visit(self)

        return False

    def visit_Lambda(self, node: cst.Lambda) -> Optional[bool]:
        with self._new_scope(FunctionScope, node):
            node.params.visit(self)
            node.body.visit(self)
        return False

    def visit_Param(self, node: cst.Param) -> Optional[bool]:
        self.scope.record_assignment(node.name.value, node)
        self.provider.set_metadata(node.name, self.scope)
        with self._switch_scope(self.scope.parent):
            for field in [node.default, node.annotation]:
                if field:
                    field.visit(self)

        return False

    def visit_Arg(self, node: cst.Arg) -> bool:
        # The keyword of Arg is neither an Assignment nor an Access and we explicitly don't visit it.
        value = node.value
        if value:
            value.visit(self)
        return False

    def visit_ClassDef(self, node: cst.ClassDef) -> Optional[bool]:
        self.scope.record_assignment(node.name.value, node)
        for decorator in node.decorators:
            decorator.visit(self)
        for base in node.bases:
            base.visit(self)
        for keyword in node.keywords:
            keyword.visit(self)

        with self._new_scope(ClassScope, node, get_full_name_for_node(node.name)):
            for statement in node.body.body:
                statement.visit(self)
        return False

    def visit_Global(self, node: cst.Global) -> Optional[bool]:
        for name_item in node.names:
            self.scope.record_global_overwrite(name_item.name.value)
        return False

    def visit_Nonlocal(self, node: cst.Nonlocal) -> Optional[bool]:
        for name_item in node.names:
            self.scope.record_nonlocal_overwrite(name_item.name.value)
        return False

    def visit_ListComp(self, node: cst.ListComp) -> Optional[bool]:
        return self._visit_comp_alike(node)

    def visit_SetComp(self, node: cst.SetComp) -> Optional[bool]:
        return self._visit_comp_alike(node)

    def visit_DictComp(self, node: cst.DictComp) -> Optional[bool]:
        return self._visit_comp_alike(node)

    def visit_GeneratorExp(self, node: cst.GeneratorExp) -> Optional[bool]:
        return self._visit_comp_alike(node)

    def _visit_comp_alike(
        self, node: Union[cst.ListComp, cst.SetComp, cst.DictComp, cst.GeneratorExp]
    ) -> bool:
        """
        Cheat sheet: `[elt for target in iter if ifs]`

        Terminology:
            target: The variable or pattern we're storing each element of the iter in.
            iter: The thing we're iterating over.
            ifs: A list of conditions provided
            elt: The value that will be computed and "yielded" each time the loop
                iterates. For most comprehensions, this is just the `node.elt`, but
                DictComp has `key` and `value`, which behave like `node.elt` would.


        Nested Comprehension: ``[a for b in c for a in b]`` is a "nested" ListComp.
        The outer iterator is in ``node.for_in`` and the inner iterator is in
        ``node.for_in.inner_for_in``.


        The first comprehension object's iter in generators is evaluated
        outside of the ComprehensionScope. Every other comprehension's iter is
        evaluated inside the ComprehensionScope. Even though that doesn't seem very sane,
        but that appears to be how it works.

            non_flat = [ [1,2,3], [4,5,6], [7,8]
            flat = [y for x in non_flat for y in x]  # this works fine

            # This will give a "NameError: name 'x' is not defined":
            flat = [y for x in x for y in x]
            # x isn't defined, because the first iter is evaluted outside the scope.

            # This will give an UnboundLocalError, indicating that the second
            # comprehension's iter value is evaluated inside the scope as its elt.
            # UnboundLocalError: local variable 'y' referenced before assignment
            flat = [y for x in non_flat for y in y]
        """
        for_in = node.for_in
        for_in.iter.visit(self)
        self.provider.set_metadata(for_in, self.scope)
        with self._new_scope(ComprehensionScope, node):
            for_in.target.visit(self)
            for condition in for_in.ifs:
                condition.visit(self)
            inner_for_in = for_in.inner_for_in
            if inner_for_in:
                inner_for_in.visit(self)
            if isinstance(node, cst.DictComp):
                node.key.visit(self)
                node.value.visit(self)
            else:
                node.elt.visit(self)
        return False

    def infer_accesses(self) -> None:
        # Aggregate access with the same name and batch add with set union as an optimization.
        # In worst case, all accesses (m) and assignments (n) refer to the same name,
        # the time complexity is O(m x n), this optimizes it as O(m + n).
        scope_name_accesses = defaultdict(set)
        for access in self.__deferred_accesses:
            name = access.node.value
            scope_name_accesses[(access.scope, name)].add(access)
            access.record_assignments(access.scope[name])

        for (scope, name), accesses in scope_name_accesses.items():
            for assignment in scope[name]:
                assignment.record_accesses(accesses)

        self.__deferred_accesses = []

    def on_leave(self, original_node: cst.CSTNode) -> None:
        self.provider.set_metadata(original_node, self.scope)
        super().on_leave(original_node)


class ScopeProvider(BatchableMetadataProvider[Optional[Scope]]):
    """
    :class:`ScopeProvider` traverses the entire module and creates the scope inheritance
    structure. It provides the scope of name assignment and accesses. It is useful for
    more advanced static analysis. E.g. given a :class:`~libcst.FunctionDef`
    node, we can check the type of its Scope to figure out whether it is a class method
    (:class:`ClassScope`) or a regular function (:class:`GlobalScope`).
<<<<<<< HEAD
=======

>>>>>>> 27110228
    Scope metadata is available for most node types other than formatting information nodes
    (whitespace, parentheses, etc.).
    """

    METADATA_DEPENDENCIES = (ExpressionContextProvider,)

    def visit_Module(self, node: cst.Module) -> Optional[bool]:
        visitor = ScopeVisitor(self)
        node.visit(visitor)
        visitor.infer_accesses()


class QualifiedNameVisitor(cst.CSTVisitor):
    def __init__(self, provider: "QualifiedNameProvider") -> None:
        self.provider: QualifiedNameProvider = provider

    def on_visit(self, node: cst.CSTNode) -> bool:
        scope = self.provider.get_metadata(ScopeProvider, node, None)
        if scope:
            self.provider.set_metadata(node, scope.get_qualified_names_for(node))
        else:
            self.provider.set_metadata(node, set())
        super().on_visit(node)
        return True


class QualifiedNameProvider(BatchableMetadataProvider[Collection[QualifiedName]]):
    """
    Compute possible qualified names of a variable CSTNode
    (extends `PEP-3155 <https://www.python.org/dev/peps/pep-3155/>`_).
    It uses the
    :func:`~libcst.metadata.Scope.get_qualified_names_for` underlying to get qualified names.
    Multiple qualified names may be returned, such as when we have conditional imports or an
    import shadows another. E.g., the provider finds ``a.b``, ``d.e`` and
    ``f.g`` as possible qualified names of ``c``::

        >>> wrapper = MetadataWrapper(
        >>>     cst.parse_module(dedent(
        >>>     '''
        >>>         if something:
        >>>             from a import b as c
        >>>         elif otherthing:
        >>>             from d import e as c
        >>>         else:
        >>>             from f import g as c
        >>>         c()
        >>>     '''
        >>>     ))
        >>> )
        >>> call = wrapper.module.body[1].body[0].value
        >>> wrapper.resolve(QualifiedNameProvider)[call],
        {
            QualifiedName(name="a.b", source=QualifiedNameSource.IMPORT),
            QualifiedName(name="d.e", source=QualifiedNameSource.IMPORT),
            QualifiedName(name="f.g", source=QualifiedNameSource.IMPORT),
        }

    For qualified name of a variable in a function or a comprehension, please refer
    :func:`~libcst.metadata.Scope.get_qualified_names_for` for more detail.
    """

    METADATA_DEPENDENCIES = (ScopeProvider,)

    def visit_Module(self, node: cst.Module) -> Optional[bool]:
        visitor = QualifiedNameVisitor(self)
        node.visit(visitor)

    @staticmethod
    def has_name(
        visitor: MetadataDependent, node: cst.CSTNode, name: Union[str, QualifiedName]
    ) -> bool:
        """Check if any of qualified name has the str name or :class:`~libcst.metadata.QualifiedName` name."""
        qualified_names = visitor.get_metadata(QualifiedNameProvider, node, set())
        if isinstance(name, str):
            return any(qn.name == name for qn in qualified_names)
        else:
            return any(qn == name for qn in qualified_names)<|MERGE_RESOLUTION|>--- conflicted
+++ resolved
@@ -787,10 +787,7 @@
     more advanced static analysis. E.g. given a :class:`~libcst.FunctionDef`
     node, we can check the type of its Scope to figure out whether it is a class method
     (:class:`ClassScope`) or a regular function (:class:`GlobalScope`).
-<<<<<<< HEAD
-=======
-
->>>>>>> 27110228
+
     Scope metadata is available for most node types other than formatting information nodes
     (whitespace, parentheses, etc.).
     """
